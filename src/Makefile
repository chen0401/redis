--- conflicted
+++ resolved
@@ -9,8 +9,9 @@
 # flags only to be used when compiling / linking Redis itself REDIS_CFLAGS
 # and REDIS_LDFLAGS are used instead (this is the case of 'make gcov').
 #
-# Dependencies are stored in the Makefile.dep file. To rebuild this file
-# Just use 'make dep', but this is only needed by developers.
+# Dependencies are stored in the Makefile.dep file. This file is built 
+# automatically if it doesn't exist. To rebuild this file just use 
+# 'make Makefile.dep', but this is only needed by developers.
 
 ifeq (,$(filter obj.%,$(notdir $(CURDIR))))
 include target.mk
@@ -125,16 +126,12 @@
 RDB_MERGER_NAME = rdb-merger
 RDB_MERGER_OBJ = rdb-merger.o redis_mainless.o $(filter-out redis.o,$(REDIS_SERVER_OBJ))
 
-<<<<<<< HEAD
-all: $(REDIS_SERVER_NAME) $(REDIS_SENTINEL_NAME) $(REDIS_CLI_NAME) $(REDIS_BENCHMARK_NAME) $(REDIS_CHECK_DUMP_NAME) $(REDIS_CHECK_AOF_NAME) $(RDB_MERGER_NAME)
-=======
 # Common dependencies
 LIBHIREDIS=$(SRCDIR)/../deps/hiredis/$(OBJDIR)/libhiredis.a
 LINENOISE=$(SRCDIR)/../deps/linenoise/$(OBJDIR)/linenoise.o
 LIBLUA=$(SRCDIR)/../deps/lua/$(OBJDIR)/liblua.a
 
-all: $(REDIS_SERVER_NAME) $(REDIS_SENTINEL_NAME) $(REDIS_CLI_NAME) $(REDIS_BENCHMARK_NAME) $(REDIS_CHECK_DUMP_NAME) $(REDIS_CHECK_AOF_NAME)
->>>>>>> 76d71fe4
+all: $(REDIS_SERVER_NAME) $(REDIS_SENTINEL_NAME) $(REDIS_CLI_NAME) $(REDIS_BENCHMARK_NAME) $(REDIS_CHECK_DUMP_NAME) $(REDIS_CHECK_AOF_NAME) $(RDB_MERGER_NAME)
 	@echo ""
 	@echo "Hint: To run 'make test' is a good idea ;)"
 	@echo ""
@@ -144,10 +141,8 @@
 # Deps (use make dep to generate this)
 include $(SRCDIR)/Makefile.dep
 
-dep:
-	$(REDIS_CC) -MM *.c > $(SRCDIR)/Makefile.dep
-
-.PHONY: dep
+$(SRCDIR)/Makefile.dep:
+	$(REDIS_CC) -MM ../*.c > $(SRCDIR)/Makefile.dep
 
 persist-settings: distclean
 	echo STD=$(STD) >> .make-settings
@@ -205,7 +200,7 @@
 	$(REDIS_LD) -o $@ $^ $(FINAL_LIBS)
 
 $(RDB_MERGER_NAME): $(RDB_MERGER_OBJ)
-	$(REDIS_LD) -o $@ $^  ../deps/hiredis/libhiredis.a ../deps/lua/src/liblua.a $(FINAL_LIBS)
+	$(REDIS_LD) -o $@ $^ $(LIBHIREDIS) $(LIBLUA) $(FINAL_LIBS)
 
 # Because the jemalloc.h header is generated as a part of the jemalloc build,
 # building it should complete before building any other object. Instead of
@@ -253,19 +248,11 @@
 
 install: all
 	mkdir -p $(INSTALL_BIN)
-<<<<<<< HEAD
-	$(REDIS_INSTALL) $(REDIS_SERVER_NAME) $(INSTALL_BIN)
-	$(REDIS_INSTALL) $(REDIS_BENCHMARK_NAME) $(INSTALL_BIN)
-	$(REDIS_INSTALL) $(REDIS_CLI_NAME) $(INSTALL_BIN)
-	$(REDIS_INSTALL) $(REDIS_CHECK_DUMP_NAME) $(INSTALL_BIN)
-	$(REDIS_INSTALL) $(REDIS_CHECK_AOF_NAME) $(INSTALL_BIN)
-	$(REDIS_INSTALL) $(RDB_MERGER) $(INSTALL_BIN)
-=======
 	$(REDIS_INSTALL) $(REDIS_SERVER_NAME) $(INSTALL_BIN)/$(REDIS_SERVER_NAME)$(BIN_SUFFIX)
 	$(REDIS_INSTALL) $(REDIS_BENCHMARK_NAME) $(INSTALL_BIN)/$(REDIS_BENCHMARK_NAME)$(BIN_SUFFIX)
 	$(REDIS_INSTALL) $(REDIS_CLI_NAME) $(INSTALL_BIN)/$(REDIS_CLI_NAME)$(BIN_SUFFIX)
 	$(REDIS_INSTALL) $(REDIS_CHECK_DUMP_NAME) $(INSTALL_BIN)/$(REDIS_CHECK_DUMP_NAME)$(BIN_SUFFIX)
 	$(REDIS_INSTALL) $(REDIS_CHECK_AOF_NAME) $(INSTALL_BIN)/$(REDIS_CHECK_AOF_NAME)$(BIN_SUFFIX)
-
-endif
->>>>>>> 76d71fe4
+	$(REDIS_INSTALL) $(RDB_MERGER) $(INSTALL_BIN)/$(RDB_MERGER_NAME)$(BIN_SUFFIX)
+
+endif